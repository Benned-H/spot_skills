services:

  # This service creates a container running Ubuntu 20.04 with ROS 1 Noetic
  noetic-no-gpu:
    extends: # Extend a service providing the config needed to run GUIs from the container
      file: ./docker/gui-compose.yaml
      service: base-gui
    build:
      context: .
      args:
        BASE_IMAGE: ubuntu:20.04 # Use a CUDA-less base image for the GPU-less service
  
  # This service adds NVIDIA GPU support to our Ubuntu 20.04 and ROS 1 Noetic setup
  noetic-nvidia:
    extends: # Extend a service providing the config needed to run GUIs from the container
      file: ./docker/gui-compose.yaml
      service: base-gui
    build: .
    environment: # Additional NVIDIA-required environment variables
      - NVIDIA_VISIBLE_DEVICES=all # Ensure that the container can access all NVIDIA devices
      - NVIDIA_DRIVER_CAPABILITIES=all # Enable all NVIDIA driver capabilities for container
<<<<<<< HEAD

      # Modern Docker Compose or NVIDIA documentation doesn't really mention these three:
      # - __NV_PRIME_RENDER_OFFLOAD=1 # Offload graphics applications to the NVIDIA GPU
      # - __GLX_VENDOR_LIBRARY_NAME=nvidia # Specify to use the NVIDIA driver for GLX graphics

      # Run `drm-info` to view your machine's DRM device info
      #- DRI_NAME=card1 # Set the DRI (Direct Rendering Infrastructure) device to the GPU
=======
>>>>>>> d8e2dd31
    network_mode: host # Share the host's network
    deploy:
      resources:
        reservations:   # Host machine must guarantee the container these resources
          devices:
            - driver: nvidia      # NVIDIA-provided driver
              count: all          # Reserve all GPU devices on the host machine
              capabilities: [gpu]
    runtime: nvidia               # Use the NVIDIA Container Runtime<|MERGE_RESOLUTION|>--- conflicted
+++ resolved
@@ -19,16 +19,13 @@
     environment: # Additional NVIDIA-required environment variables
       - NVIDIA_VISIBLE_DEVICES=all # Ensure that the container can access all NVIDIA devices
       - NVIDIA_DRIVER_CAPABILITIES=all # Enable all NVIDIA driver capabilities for container
-<<<<<<< HEAD
 
       # Modern Docker Compose or NVIDIA documentation doesn't really mention these three:
       # - __NV_PRIME_RENDER_OFFLOAD=1 # Offload graphics applications to the NVIDIA GPU
       # - __GLX_VENDOR_LIBRARY_NAME=nvidia # Specify to use the NVIDIA driver for GLX graphics
 
       # Run `drm-info` to view your machine's DRM device info
-      #- DRI_NAME=card1 # Set the DRI (Direct Rendering Infrastructure) device to the GPU
-=======
->>>>>>> d8e2dd31
+      # - DRI_NAME=card1 # Set the DRI (Direct Rendering Infrastructure) device to the GPU
     network_mode: host # Share the host's network
     deploy:
       resources:

--- conflicted
+++ resolved
@@ -33,10 +33,7 @@
             "source.organizeImports": "explicit"
           }
         },
-<<<<<<< HEAD
-=======
         "autoDocstring.docstringFormat": "sphinx-notypes",
->>>>>>> 38343809
         "notebook.codeActionsOnSave": {
           "notebook.source.fixAll": "explicit",
           "notebook.source.organizeImports": "explicit"
@@ -48,18 +45,12 @@
       "extensions": [
         "charliermarsh.ruff",
         "esbenp.prettier-vscode",
-<<<<<<< HEAD
-=======
         "Gruntfuggly.todo-tree",
->>>>>>> 38343809
         "ms-azuretools.vscode-docker",
         "ms-python.debugpy",
         "ms-python.mypy-type-checker",
         "ms-python.python",
-<<<<<<< HEAD
-=======
         "njpwerner.autodocstring",
->>>>>>> 38343809
         "tamasfe.even-better-toml"
       ]
     }

{
<<<<<<< HEAD
  "name": "Spot-TAMP-GPU Dev Container",
  "dockerComposeFile": [
    "../../compose.yaml"
  ],
  "service": "spot-tamp-gpu",
  "runServices": [
    "spot-tamp-gpu"
  ],
  "workspaceFolder": "/docker/spot_skills",
  "customizations": {
    "vscode": {
      "settings": {
        "editor": {
          "rulers": [
            100
          ],
          "insertSpaces": true,
          "tabSize": 4,
          "stickyTabStops": true,
          "formatOnSave": true
        },
        "[python]": {
          "editor": {
            "defaultFormatter": "charliermarsh.ruff",
            "codeActionsOnSave": {
              "source.fixAll": "explicit",
              "source.organizeImports": "explicit"
            }
          }
        },
        "autoDocstring.docstringFormat": "sphinx-notypes"
      },
      "extensions": [
        "charliermarsh.ruff",
        "esbenp.prettier-vscode",
        "Gruntfuggly.todo-tree",
        "ms-azuretools.vscode-docker",
        "ms-python.debugpy",
        "ms-python.mypy-type-checker",
        "ms-python.python",
        "njpwerner.autodocstring",
        "tamasfe.even-better-toml",
        "usernamehw.errorlens"
      ]
=======
    "name": "Spot-TAMP-GPU Dev Container",
    "dockerComposeFile": [
        "../../compose.yaml"
    ],
    "service": "spot-tamp-gpu",
    "runServices": [
        "spot-tamp-gpu"
    ],
    "workspaceFolder": "/docker/spot_skills",
    "customizations": {
        "vscode": {
            "settings": {
                "editor.rulers": [
                    80,
                    100
                ],
                "editor.insertSpaces": true,
                "editor.tabSize": 4,
                "editor.stickyTabStops": true,
                "editor.formatOnSave": true,
                "editor.defaultFormatter": "esbenp.prettier-vscode",
                "[json]": {
                    "editor.defaultFormatter": "vscode.json-language-features"
                },
                "[jsonc]": {
                    "editor.defaultFormatter": "vscode.json-language-features"
                },
                "[python]": {
                    "editor.defaultFormatter": "charliermarsh.ruff",
                    "editor.codeActionsOnSave": {
                        "source.fixAll": "explicit",
                        "source.organizeImports": "explicit"
                    }
                },
                "autoDocstring.docstringFormat": "sphinx-notypes",
                "notebook.codeActionsOnSave": {
                    "notebook.source.fixAll": "explicit",
                    "notebook.source.organizeImports": "explicit"
                },
                "[toml]": {
                    "editor.defaultFormatter": "tamasfe.even-better-toml"
                }
            },
            "extensions": [
                "charliermarsh.ruff",
                "esbenp.prettier-vscode",
                "Gruntfuggly.todo-tree",
                "ms-azuretools.vscode-docker",
                "ms-python.debugpy",
                "ms-python.mypy-type-checker",
                "ms-python.python",
                "njpwerner.autodocstring",
                "tamasfe.even-better-toml"
            ]
        }
>>>>>>> d0069d40
    }
}<|MERGE_RESOLUTION|>--- conflicted
+++ resolved
@@ -1,5 +1,4 @@
 {
-<<<<<<< HEAD
   "name": "Spot-TAMP-GPU Dev Container",
   "dockerComposeFile": [
     "../../compose.yaml"
@@ -12,25 +11,36 @@
   "customizations": {
     "vscode": {
       "settings": {
-        "editor": {
-          "rulers": [
-            100
-          ],
-          "insertSpaces": true,
-          "tabSize": 4,
-          "stickyTabStops": true,
-          "formatOnSave": true
+        "editor.rulers": [
+          80,
+          100
+        ],
+        "editor.insertSpaces": true,
+        "editor.tabSize": 4,
+        "editor.stickyTabStops": true,
+        "editor.formatOnSave": true,
+        "editor.defaultFormatter": "esbenp.prettier-vscode",
+        "[json]": {
+          "editor.defaultFormatter": "vscode.json-language-features"
+        },
+        "[jsonc]": {
+          "editor.defaultFormatter": "vscode.json-language-features"
         },
         "[python]": {
-          "editor": {
-            "defaultFormatter": "charliermarsh.ruff",
-            "codeActionsOnSave": {
-              "source.fixAll": "explicit",
-              "source.organizeImports": "explicit"
-            }
+          "editor.defaultFormatter": "charliermarsh.ruff",
+          "editor.codeActionsOnSave": {
+            "source.fixAll": "explicit",
+            "source.organizeImports": "explicit"
           }
         },
-        "autoDocstring.docstringFormat": "sphinx-notypes"
+        "autoDocstring.docstringFormat": "sphinx-notypes",
+        "notebook.codeActionsOnSave": {
+          "notebook.source.fixAll": "explicit",
+          "notebook.source.organizeImports": "explicit"
+        },
+        "[toml]": {
+          "editor.defaultFormatter": "tamasfe.even-better-toml"
+        }
       },
       "extensions": [
         "charliermarsh.ruff",
@@ -41,65 +51,8 @@
         "ms-python.mypy-type-checker",
         "ms-python.python",
         "njpwerner.autodocstring",
-        "tamasfe.even-better-toml",
-        "usernamehw.errorlens"
+        "tamasfe.even-better-toml"
       ]
-=======
-    "name": "Spot-TAMP-GPU Dev Container",
-    "dockerComposeFile": [
-        "../../compose.yaml"
-    ],
-    "service": "spot-tamp-gpu",
-    "runServices": [
-        "spot-tamp-gpu"
-    ],
-    "workspaceFolder": "/docker/spot_skills",
-    "customizations": {
-        "vscode": {
-            "settings": {
-                "editor.rulers": [
-                    80,
-                    100
-                ],
-                "editor.insertSpaces": true,
-                "editor.tabSize": 4,
-                "editor.stickyTabStops": true,
-                "editor.formatOnSave": true,
-                "editor.defaultFormatter": "esbenp.prettier-vscode",
-                "[json]": {
-                    "editor.defaultFormatter": "vscode.json-language-features"
-                },
-                "[jsonc]": {
-                    "editor.defaultFormatter": "vscode.json-language-features"
-                },
-                "[python]": {
-                    "editor.defaultFormatter": "charliermarsh.ruff",
-                    "editor.codeActionsOnSave": {
-                        "source.fixAll": "explicit",
-                        "source.organizeImports": "explicit"
-                    }
-                },
-                "autoDocstring.docstringFormat": "sphinx-notypes",
-                "notebook.codeActionsOnSave": {
-                    "notebook.source.fixAll": "explicit",
-                    "notebook.source.organizeImports": "explicit"
-                },
-                "[toml]": {
-                    "editor.defaultFormatter": "tamasfe.even-better-toml"
-                }
-            },
-            "extensions": [
-                "charliermarsh.ruff",
-                "esbenp.prettier-vscode",
-                "Gruntfuggly.todo-tree",
-                "ms-azuretools.vscode-docker",
-                "ms-python.debugpy",
-                "ms-python.mypy-type-checker",
-                "ms-python.python",
-                "njpwerner.autodocstring",
-                "tamasfe.even-better-toml"
-            ]
-        }
->>>>>>> d0069d40
     }
+  }
 }
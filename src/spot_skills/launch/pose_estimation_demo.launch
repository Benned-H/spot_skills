<!-- Launch the nodes necessary to demonstrate the EstimatePose service -->
<launch>

<<<<<<< HEAD
    <!-- Include the pose estimation bringup launch file -->
    <include file="$(find spot_skills)/launch/spot_pose_estimation_bringup.launch" pass_all_args="true"/>
=======
    <!-- Which camera should be used for pose estimation? -->
    <param name="/pose_estimation/default_cameras" type="str" value="frontleft,frontright"/>
>>>>>>> 78c74a58

    <!-- Launch and authenticate with the Spot ROS driver -->
    <include file="$(find spot_skills)/launch/spot_driver_bringup.launch">
        <arg name="load_robot_description" value="true"/>
    </include>

    <!-- Load the list of known objects into the ROS parameters -->
    <rosparam command="load" file="$(find spot_skills)/config/known_objects.yaml"/>

    <!-- Launch the Spot ROS wrapper (provides RGBD image pair service) -->
    <node name="spot_wrapper_node" pkg="spot_skills" type="spot_wrapper_node.py" output="screen"/>

<<<<<<< HEAD
    <!-- Launch RViz with a demo-specific config file -->
    <node name="rviz" pkg="rviz" type="rviz" args="-d $(find spot_skills)/rviz/pose_estimate.rviz"/>

=======
    <!-- Launch the object pose estimate client -->
    <node name="pose_estimation_client" pkg="spot_skills" type="pose_estimation_client.py" output="screen"/>

    <!-- Launch the dummy EstimatePose server only if its flag is specified -->
    <arg name="dummy_pose_server" default="false"/>
    <group if="$(arg dummy_pose_server)">
        <node name="estimate_pose_server" pkg="spot_skills" type="dummy_estimate_pose_server.py" output="screen"/>
    </group>

    <!-- Launch RViz with a demo-specific config file -->
    <node name="rviz" pkg="rviz" type="rviz" args="-d $(find spot_skills)/rviz/pose_estimate.rviz"/>

    <!-- Launch rqt_gui to visualize the images used for pose estimation -->
    <node name="rqt_gui" pkg="rqt_gui" type="rqt_gui" args="--perspective-file $(find spot_skills)/rviz/pose_estimate.perspective"/>

>>>>>>> 78c74a58
</launch><|MERGE_RESOLUTION|>--- conflicted
+++ resolved
@@ -1,44 +1,18 @@
 <!-- Launch the nodes necessary to demonstrate the EstimatePose service -->
 <launch>
 
-<<<<<<< HEAD
-    <!-- Include the pose estimation bringup launch file -->
-    <include file="$(find spot_skills)/launch/spot_pose_estimation_bringup.launch" pass_all_args="true"/>
-=======
-    <!-- Which camera should be used for pose estimation? -->
-    <param name="/pose_estimation/default_cameras" type="str" value="frontleft,frontright"/>
->>>>>>> 78c74a58
+    <!-- Include the launch file to bringup nodes for pose estimation -->
+    <include file="$(find spot_skills)/launch/pose_estimation_bringup.launch"/>
 
     <!-- Launch and authenticate with the Spot ROS driver -->
     <include file="$(find spot_skills)/launch/spot_driver_bringup.launch">
         <arg name="load_robot_description" value="true"/>
     </include>
 
-    <!-- Load the list of known objects into the ROS parameters -->
-    <rosparam command="load" file="$(find spot_skills)/config/known_objects.yaml"/>
-
     <!-- Launch the Spot ROS wrapper (provides RGBD image pair service) -->
     <node name="spot_wrapper_node" pkg="spot_skills" type="spot_wrapper_node.py" output="screen"/>
-
-<<<<<<< HEAD
-    <!-- Launch RViz with a demo-specific config file -->
-    <node name="rviz" pkg="rviz" type="rviz" args="-d $(find spot_skills)/rviz/pose_estimate.rviz"/>
-
-=======
-    <!-- Launch the object pose estimate client -->
-    <node name="pose_estimation_client" pkg="spot_skills" type="pose_estimation_client.py" output="screen"/>
-
-    <!-- Launch the dummy EstimatePose server only if its flag is specified -->
-    <arg name="dummy_pose_server" default="false"/>
-    <group if="$(arg dummy_pose_server)">
-        <node name="estimate_pose_server" pkg="spot_skills" type="dummy_estimate_pose_server.py" output="screen"/>
-    </group>
 
     <!-- Launch RViz with a demo-specific config file -->
     <node name="rviz" pkg="rviz" type="rviz" args="-d $(find spot_skills)/rviz/pose_estimate.rviz"/>
 
-    <!-- Launch rqt_gui to visualize the images used for pose estimation -->
-    <node name="rqt_gui" pkg="rqt_gui" type="rqt_gui" args="--perspective-file $(find spot_skills)/rviz/pose_estimate.perspective"/>
-
->>>>>>> 78c74a58
 </launch>
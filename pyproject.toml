--- conflicted
+++ resolved
@@ -41,11 +41,7 @@
 indent-style = "space"
 
 [tool.mypy]
-<<<<<<< HEAD
-disallow_untyped_defs = false
-=======
 disallow_untyped_defs = true
->>>>>>> 07c18427
 disallow_any_unimported = false
 implicit_optional = false
 check_untyped_defs = true

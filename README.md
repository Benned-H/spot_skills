--- conflicted
+++ resolved
@@ -19,14 +19,6 @@
 docker compose attach noetic-nvidia
 ```
 
-<<<<<<< HEAD
-## One-Off Commands
-
-To re-generate Spot's URDF, run the following commands from the repo-level `spot_skills` directory:
-```bash
-export SPOT_ARM=1       # Include Spot's arm in the generated URDF
-xacro src/spot_ros/spot_description/urdf/spot.urdf.xacro > src/spot_skills/urdf/spot_with_arm.urdf
-=======
 To enter the running container in another terminal, run the command:
 ```bash
 docker compose exec noetic-nvidia bash
@@ -43,5 +35,12 @@
 ```bash
 xhost +local:docker
 docker compose attach noetic-no-gpu
->>>>>>> c9c18a95
+```
+
+## One-Off Commands
+
+To re-generate Spot's URDF, run the following commands from the repo-level `spot_skills` directory:
+```bash
+export SPOT_ARM=1       # Include Spot's arm in the generated URDF
+xacro src/spot_ros/spot_description/urdf/spot.urdf.xacro > src/spot_skills/urdf/spot_with_arm.urdf
 ```